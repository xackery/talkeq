package discord

import (
	"bytes"
	"context"
	"fmt"
	"os"
	"regexp"
	"runtime"
	"strconv"
	"strings"
	"sync"
	"text/template"
	"time"

	"github.com/bwmarrin/discordgo"
	"github.com/pkg/errors"
	"github.com/xackery/log"
	"github.com/xackery/talkeq/config"
	"github.com/xackery/talkeq/database"
	"github.com/xackery/talkeq/request"
)

const (
	//ActionMessage means discord sent the message
	ActionMessage = "message"
)

// Discord represents a discord connection
type Discord struct {
	ctx           context.Context
	cancel        context.CancelFunc
	isConnected   bool
	mutex         sync.RWMutex
	config        config.Discord
	conn          *discordgo.Session
	subscribers   []func(interface{}) error
	id            string
	users         *database.UserManager
	guilds        *database.GuildManager
	lastMessageID string
	lastChannelID string
}

// New creates a new discord connect
func New(ctx context.Context, config config.Discord, userManager *database.UserManager, guildManager *database.GuildManager) (*Discord, error) {
	log := log.New()
	ctx, cancel := context.WithCancel(ctx)

	t := &Discord{
		ctx:    ctx,
		cancel: cancel,
		config: config,
		users:  userManager,
		guilds: guildManager,
	}
	t.mutex.Lock()
	defer t.mutex.Unlock()

	log.Debug().Msg("verifying discord configuration")

	if !config.IsEnabled {
		return t, nil
	}

	if config.ClientID == "" {
		return nil, fmt.Errorf("client_id must be set")
	}

	if config.Token == "" {
		return nil, fmt.Errorf("bot_token must be set")
	}

	if config.ServerID == "" {
		return nil, fmt.Errorf("server_id must be set")
	}

	return t, nil
}

// Connect establishes a new connection with Discord
func (t *Discord) Connect(ctx context.Context) error {
	log := log.New()
	var err error
	t.mutex.Lock()
	defer t.mutex.Unlock()

	if !t.config.IsEnabled {
		log.Debug().Msg("discord is disabled, skipping connect")
		return nil
	}

	log.Info().Msgf("discord connecting to server_id %s...", t.config.ServerID)

	if t.conn != nil {
		t.conn.Close()
		t.conn = nil
		t.cancel()
	}
	t.ctx, t.cancel = context.WithCancel(ctx)

	t.conn, err = discordgo.New("Bot " + t.config.Token)
	if err != nil {
		return errors.Wrap(err, "new")
	}

	t.conn.StateEnabled = true
	t.conn.AddHandler(t.handler)

	err = t.conn.Open()
	if err != nil {
		return errors.Wrap(err, "open")
	}

	go t.loop(ctx)

	t.isConnected = true
	log.Info().Msg("discord connected successfully")
	var st *discordgo.Channel
	for _, route := range t.config.Routes {
		st, err = t.conn.Channel(route.Trigger.ChannelID)
		if err != nil {
			log.Error().Msgf("your bot appears to not be allowed to listen to route %s's channel %s. visit https://discordapp.com/oauth2/authorize?&client_id=%s&scope=bot&permissions=268504080 and authorize", route.Trigger.ChannelID, t.config.ClientID)
			if runtime.GOOS == "windows" {
				option := ""
				fmt.Println("press a key then enter to exit.")
				fmt.Scan(&option)
			}
			os.Exit(1)
		}
		log.Info().Msgf("triggering [discord->%s] chat in #%s", route.Target, st.Name)
	}

	myUser, err := t.conn.User("@me")
	if err != nil {
		return errors.Wrap(err, "get my username")
	}

	t.id = myUser.ID
	log.Debug().Str("id", t.id).Msg("@me")

	err = t.StatusUpdate(ctx, 0, "Status: Online")
	if err != nil {
		return err
	}
	return nil
}

func (t *Discord) loop(ctx context.Context) {
	log := log.New()
	for {
		select {
		case <-ctx.Done():
			log.Debug().Msg("discord loop exit")
			return
		default:
		}

		time.Sleep(60 * time.Second)
	}
}

// StatusUpdate updates the status text on discord
func (t *Discord) StatusUpdate(ctx context.Context, online int, customText string) error {
	var err error
	if customText != "" {
		err = t.conn.UpdateStatus(0, customText)
		if err != nil {
			return err
		}
		return nil
	}
	tmpl := template.New("online")
	tmpl.Parse(t.config.BotStatus)

	buf := new(bytes.Buffer)
	tmpl.Execute(buf, struct {
		PlayerCount int
	}{
		online,
	})

	err = t.conn.UpdateStatus(0, buf.String())
	if err != nil {
		return err
	}
	return nil
}

// IsConnected returns if a connection is established
func (t *Discord) IsConnected() bool {
	t.mutex.RLock()
	isConnected := t.isConnected
	t.mutex.RUnlock()
	return isConnected
}

// Disconnect stops a previously started connection with Discord.
// If called while a connection is not active, returns nil
func (t *Discord) Disconnect(ctx context.Context) error {
	log := log.New()
	if !t.config.IsEnabled {
		log.Debug().Msg("discord is disabled, skipping disconnect")
		return nil
	}
	if !t.isConnected {
		log.Debug().Msg("discord is already disconnected, skipping disconnect")
		return nil
	}
	err := t.conn.Close()
	if err != nil {
		log.Warn().Err(err).Msg("discord disconnect")
	}
	t.conn = nil
	t.isConnected = false
	return nil
}

// Send sends a message to discord
func (t *Discord) Send(req request.DiscordSend) error {
	if !t.config.IsEnabled {
		return fmt.Errorf("not enabled")
	}

	if !t.isConnected {
<<<<<<< HEAD
		log.Warn().Str("author", author).Str("channelName", channelName).Str("message", message).Msgf("discord is not connected")
		return nil
	}

	channels := map[string]string{
		channel.Auction:         t.config.Auction.SendChannelID,
		channel.OOC:             t.config.OOC.SendChannelID,
		channel.General:         t.config.General.SendChannelID,
		channel.PEQEditorSQLLog: t.config.PEQEditorSQLLog.SendChannelID,
		channel.Admin:           t.config.Admin.SendChannelID,
		channel.Guild:           "",
	}
	finalMessage := fmt.Sprintf("**%s:** %s", author, message)
	sendChannelID := ""
	for name, chanID := range channels {
		if channelName != name {
			continue
		}

		sendChannelID = chanID
		if channelName == channel.PEQEditorSQLLog {
			finalMessage = fmt.Sprintf("**%s:** ```sql\n%s```", "PEQ Editor SQL Log", message)
		}

		if channelName == channel.Guild {
			guildID, err := strconv.Atoi(optional)
			if err != nil {
				return errors.Wrapf(err, "send guildID %s %s %s: %s", optional, author, channelName, message)
			}

			sendChannelID = t.guilds.ChannelID(guildID)
			if len(sendChannelID) == 0 {
				return fmt.Errorf("channelID lookup not found for guildID %s %s %s: %s", optional, author, channelName, message)
			}
		}
		break
	}

	if sendChannelID == "" {
		log.Warn().Str("author", author).Str("channelName", channelName).Str("message", message).Msgf("unknown send channel id")
		return nil
=======
		return fmt.Errorf("not connected")
>>>>>>> ab92adc9
	}

	msg, err := t.conn.ChannelMessageSend(req.ChannelID, req.Message)
	if err != nil {
<<<<<<< HEAD
		return errors.Wrapf(err, "send %s: %s", author, message)
=======
		return fmt.Errorf("ChannelMessageSend: %w", err)
>>>>>>> ab92adc9
	}
	t.lastMessageID = msg.ID
	t.lastChannelID = msg.ChannelID
	return nil
}

// Subscribe listens for new events on discord
func (t *Discord) Subscribe(ctx context.Context, onMessage func(interface{}) error) error {
	t.mutex.Lock()
	defer t.mutex.Unlock()
	t.subscribers = append(t.subscribers, onMessage)
	return nil
}

func (t *Discord) handler(s *discordgo.Session, m *discordgo.MessageCreate) {
	ctx := context.Background()
	log := log.New()
	t.mutex.Lock()
	defer t.mutex.Unlock()

	if len(t.subscribers) == 0 {
		log.Debug().Msg("[discord] message, but no subscribers to notify, ignoring")
		return
	}

	ign := ""
	msg := m.ContentWithMentionsReplaced()
	if len(msg) > 4000 {
		msg = msg[0:4000]
	}
	msg = sanitize(msg)
	if len(msg) < 1 {
		log.Debug().Str("original message", m.ContentWithMentionsReplaced()).Msg("[discord] message after sanitize too small, ignoring")
		return
	}

	ign = t.users.Name(m.Author.ID)
	if ign == "" {
		ign = t.GetIGNName(s, m.Author.ID)
		//disabled this code since it would cache results and remove dynamics
		//if ign != "" { //update users database with newly found ign tag
		//	t.users.Set(m.Author.ID, ign)
		//}
	}

	//ignore bot messages
	if m.Author.ID == t.id {
		log.Debug().Msgf("[discord] bot %s ignored (message: %s)", m.Author.ID, msg)
		return
	}

	ign = sanitize(ign)

	if strings.Index(msg, "!") == 0 {
		req := request.APICommand{
			Ctx:                  ctx,
			FromDiscordName:      m.Author.Username,
			FromDiscordNameID:    m.Author.ID,
			FromDiscordChannelID: m.ChannelID,
			FromDiscordIGN:       ign,
			Message:              msg,
		}
		for _, s := range t.subscribers {
			err := s(req)
			if err != nil {
				log.Warn().Err(err).Msg("[discord->api]")
			}
			log.Info().Str("from", m.Author.Username).Str("message", msg).Msg("[discord->api]")
		}
	}

	if len(ign) == 0 {
		log.Warn().Msg("[discord] ign not found, discarding")
		return
	}
	routes := 0
	for routeIndex, route := range t.config.Routes {
		if !route.IsEnabled {
			continue
		}
		if route.Trigger.ChannelID != m.ChannelID {
			continue
		}

<<<<<<< HEAD
	for _, s := range t.subscribers {
		s("Discord", ign, channelID, msg, "")
=======
		buf := new(bytes.Buffer)

		if err := route.MessagePatternTemplate().Execute(buf, struct {
			Name      string
			Message   string
			ChannelID string
		}{
			ign,
			msg,
			route.ChannelID,
		}); err != nil {
			log.Warn().Err(err).Int("route", routeIndex).Msg("[discord] execute")
			continue
		}

		routes++
		switch route.Target {
		case "telnet":
			req := request.TelnetSend{
				Ctx:     ctx,
				Message: buf.String(),
			}
			for _, s := range t.subscribers {
				err := s(req)
				if err != nil {
					log.Warn().Err(err).Str("message", req.Message).Int("route", routeIndex).Msg("[discord->telnet]")
					continue
				}
				log.Info().Str("message", req.Message).Int("route", routeIndex).Msg("[discord->telnet]")
			}
		case "nats":
			channelID, err := strconv.Atoi(route.ChannelID)
			if err != nil {
				log.Warn().Err(err).Str("channelID", route.ChannelID).Int("route", routeIndex).Msgf("[discord->nats] channelID")
			}

			var guildID int
			if len(route.GuildID) > 0 {
				guildID, err = strconv.Atoi(route.GuildID)
				if err != nil {
					log.Warn().Err(err).Str("guildID", route.GuildID).Int("route", routeIndex).Msgf("[discord->nats] atoi guildID")
				}
			}

			req := request.NatsSend{
				Ctx:       ctx,
				ChannelID: int32(channelID),
				Message:   buf.String(),
				GuildID:   int32(guildID),
			}
			for _, s := range t.subscribers {
				err := s(req)
				if err != nil {
					log.Warn().Err(err).Str("message", req.Message).Int("route", routeIndex).Msg("[discord->nats]")
				}
				log.Info().Str("message", req.Message).Int("route", routeIndex).Msg("[discord->nats]")
			}
		default:
			log.Warn().Int("route", routeIndex).Msgf("[discord] invalid target: %s", route.Target)
		}
	}
	if routes == 0 {
		log.Debug().Msg("message discarded, not routes match")
>>>>>>> ab92adc9
	}
}

func sanitize(data string) string {
	data = strings.Replace(data, `%`, "&PCT;", -1)
	re := regexp.MustCompile("[^\x00-\x7F]+")
	data = re.ReplaceAllString(data, "")
	return data
}

// SetChannelName is used for voice channel setting via SQLReport
func (t *Discord) SetChannelName(channelID string, name string) error {
	log := log.New()
	if !t.isConnected {
		return fmt.Errorf("discord not connected")
	}
	if _, err := t.conn.ChannelEdit(channelID, name); err != nil {
		return errors.Wrap(err, "edit channel failed")
	}
	log.Debug().Msgf("setting channel to %s", name)
	return nil
}

// GetIGNName returns an IGN: tagged name from discord if applicable
func (t *Discord) GetIGNName(s *discordgo.Session, userid string) string {
	log := log.New()
	member, err := s.GuildMember(t.config.ServerID, userid)
	if err != nil {
		log.Warn().Err(err).Str("author_id", userid).Msg("getIGNName")
		return ""
	}
	roles, err := s.GuildRoles(t.config.ServerID)
	if err != nil {
		log.Warn().Err(err).Str("server_id", t.config.ServerID).Msg("get roles")
		return ""
	}

	for _, role := range member.Roles {
		for _, gRole := range roles {
			if strings.TrimSpace(gRole.ID) != strings.TrimSpace(role) {
				continue
			}
			if !strings.Contains(gRole.Name, "IGN:") {
				continue
			}
			splitStr := strings.Split(gRole.Name, "IGN:")
			if len(splitStr) > 1 {
				return strings.TrimSpace(splitStr[1])
			}
		}
	}
	return ""
}

// LastSentMessage returns the channelID and message ID of last message sent
func (t *Discord) LastSentMessage() (channelID string, messageID string, err error) {
	if !t.config.IsEnabled {
		return "", "", fmt.Errorf("not enabled")
	}
	if !t.isConnected {
		return "", "", fmt.Errorf("not connected")
	}
	return t.lastChannelID, t.lastMessageID, nil
}

// EditMessage lets you edit a previously sent message
func (t *Discord) EditMessage(channelID string, messageID string, message string) error {
	log := log.New()
	if !t.config.IsEnabled {
		return fmt.Errorf("not enabled")
	}
	if !t.isConnected {
		return fmt.Errorf("not connected")
	}
	msg, err := t.conn.ChannelMessageEdit(channelID, messageID, message)
	if err != nil {
		return fmt.Errorf("edit: %w", err)
	}
	log.Debug().Msgf("edited message before: %s, after: %s", messageID, msg.ID)
	return nil
}<|MERGE_RESOLUTION|>--- conflicted
+++ resolved
@@ -223,60 +223,12 @@
 	}
 
 	if !t.isConnected {
-<<<<<<< HEAD
-		log.Warn().Str("author", author).Str("channelName", channelName).Str("message", message).Msgf("discord is not connected")
-		return nil
-	}
-
-	channels := map[string]string{
-		channel.Auction:         t.config.Auction.SendChannelID,
-		channel.OOC:             t.config.OOC.SendChannelID,
-		channel.General:         t.config.General.SendChannelID,
-		channel.PEQEditorSQLLog: t.config.PEQEditorSQLLog.SendChannelID,
-		channel.Admin:           t.config.Admin.SendChannelID,
-		channel.Guild:           "",
-	}
-	finalMessage := fmt.Sprintf("**%s:** %s", author, message)
-	sendChannelID := ""
-	for name, chanID := range channels {
-		if channelName != name {
-			continue
-		}
-
-		sendChannelID = chanID
-		if channelName == channel.PEQEditorSQLLog {
-			finalMessage = fmt.Sprintf("**%s:** ```sql\n%s```", "PEQ Editor SQL Log", message)
-		}
-
-		if channelName == channel.Guild {
-			guildID, err := strconv.Atoi(optional)
-			if err != nil {
-				return errors.Wrapf(err, "send guildID %s %s %s: %s", optional, author, channelName, message)
-			}
-
-			sendChannelID = t.guilds.ChannelID(guildID)
-			if len(sendChannelID) == 0 {
-				return fmt.Errorf("channelID lookup not found for guildID %s %s %s: %s", optional, author, channelName, message)
-			}
-		}
-		break
-	}
-
-	if sendChannelID == "" {
-		log.Warn().Str("author", author).Str("channelName", channelName).Str("message", message).Msgf("unknown send channel id")
-		return nil
-=======
 		return fmt.Errorf("not connected")
->>>>>>> ab92adc9
 	}
 
 	msg, err := t.conn.ChannelMessageSend(req.ChannelID, req.Message)
 	if err != nil {
-<<<<<<< HEAD
-		return errors.Wrapf(err, "send %s: %s", author, message)
-=======
 		return fmt.Errorf("ChannelMessageSend: %w", err)
->>>>>>> ab92adc9
 	}
 	t.lastMessageID = msg.ID
 	t.lastChannelID = msg.ChannelID
@@ -361,10 +313,6 @@
 			continue
 		}
 
-<<<<<<< HEAD
-	for _, s := range t.subscribers {
-		s("Discord", ign, channelID, msg, "")
-=======
 		buf := new(bytes.Buffer)
 
 		if err := route.MessagePatternTemplate().Execute(buf, struct {
@@ -428,7 +376,6 @@
 	}
 	if routes == 0 {
 		log.Debug().Msg("message discarded, not routes match")
->>>>>>> ab92adc9
 	}
 }
 
